/**
 * Benchmark Component
 *
 * Provides in-browser head-to-head performance comparison of CPU vs GPU implementations
 * across various grid sizes to determine optimal crossover point.
 */

import {
  CategoryScale,
  Chart,
  type ChartConfiguration,
  Legend,
  LineController,
  LineElement,
  LinearScale,
  PointElement,
  Title,
  Tooltip,
} from 'chart.js'
import { CellularAutomata as CellularAutomataCPU } from '../cellular-automata-cpu'
import { GPUCellularAutomata as CellularAutomataGPU } from '../cellular-automata-gpu'
import type { C4Ruleset } from '../schema'
import { conwayRule, makeC4Ruleset } from '../utils'

// Register Chart.js components
Chart.register(
  LineController,
  LineElement,
  PointElement,
  LinearScale,
  Title,
  Tooltip,
  Legend,
  CategoryScale,
)

export interface BenchmarkResult {
  gridSize: string
  cells: number
  cpuSPS: number // Steps per second for CPU
  gpuSPS: number // Steps per second for GPU
  winner: 'cpu' | 'gpu'
  speedup: number
}

export interface BenchmarkConfig {
  gridSizes: Array<{ rows: number; cols: number; name: string; cells: number }>
  warmupSteps: number
  stepsPerTest: number
}

const DEFAULT_CONFIG: BenchmarkConfig = {
  gridSizes: [
    { rows: 100, cols: 100, name: '100x100', cells: 10_000 },
    { rows: 200, cols: 200, name: '200x200', cells: 40_000 },
    { rows: 300, cols: 300, name: '300x300', cells: 90_000 },
    { rows: 500, cols: 500, name: '500x500', cells: 250_000 },
    { rows: 700, cols: 700, name: '700x700', cells: 490_000 },
  ],
  warmupSteps: 3, // Minimal warmup to get GPU/CPU caches warm
  stepsPerTest: 10, // Single measurement per grid per round
}

interface AccumulatedBenchmarkResult extends BenchmarkResult {
  cpuSamples: number[] // SPS samples for CPU
  gpuSamples: number[] // SPS samples for GPU
  sampleCount: number
}

/**
 * Run a single benchmark iteration for CPU implementation
 */
function benchmarkCPU(
  canvas: HTMLCanvasElement,
  rows: number,
  cols: number,
  ruleset: C4Ruleset,
  warmupSteps: number,
  steps: number,
): number {
  const ca = new CellularAutomataCPU(canvas, {
    gridRows: rows,
    gridCols: cols,
    fgColor: '#000000',
    bgColor: '#ffffff',
  })

  ca.randomSeed(50) // Use consistent seed for fair comparison

  // Warmup: run steps to warm up CPU caches
  for (let i = 0; i < warmupSteps; i++) {
    ca.step(ruleset)
  }

  // Actual benchmark
  const start = performance.now()
  for (let i = 0; i < steps; i++) {
    ca.step(ruleset)
  }
  const end = performance.now()

  return end - start
}

/**
 * Run a single benchmark iteration for GPU implementation
 */
function benchmarkGPU(
  canvas: HTMLCanvasElement,
  rows: number,
  cols: number,
  ruleset: C4Ruleset,
  warmupSteps: number,
  steps: number,
): number {
  const ca = new CellularAutomataGPU(canvas, {
    gridRows: rows,
    gridCols: cols,
    fgColor: '#000000',
    bgColor: '#ffffff',
  })

  ca.randomSeed(50) // Use consistent seed for fair comparison

  // Warmup: run steps to warm up GPU pipeline and transfer buffers
  for (let i = 0; i < warmupSteps; i++) {
    ca.step(ruleset)
  }

  // Actual benchmark
  const start = performance.now()
  for (let i = 0; i < steps; i++) {
    ca.step(ruleset)
  }
  const end = performance.now()

  // Clean up GPU resources
  ca.destroy()

  return end - start
}

/**
 * Run benchmark suite comparing CPU vs GPU across different grid sizes
 */
export async function runBenchmarkSuite(
  orbitLookup: Uint8Array,
  config: BenchmarkConfig = DEFAULT_CONFIG,
  onProgress?: (current: number, total: number, currentTest: string) => void,
): Promise<BenchmarkResult[]> {
  const results: BenchmarkResult[] = []
  const ruleset = makeC4Ruleset(conwayRule, orbitLookup)

  // Create offscreen canvas for testing
  const canvas = document.createElement('canvas')

  const totalTests = config.gridSizes.length * 2 // CPU + GPU for each size
  let currentTest = 0

  for (const { rows, cols, name, cells } of config.gridSizes) {
    canvas.width = cols
    canvas.height = rows

    // Run CPU test
    onProgress?.(currentTest++, totalTests, `CPU ${name}`)
    const cpuTime = benchmarkCPU(
      canvas,
      rows,
      cols,
      ruleset,
      config.warmupSteps,
      config.stepsPerTest,
    )

    // Small delay to prevent blocking UI
    await new Promise((resolve) => setTimeout(resolve, 10))

    // Run GPU test
    onProgress?.(currentTest++, totalTests, `GPU ${name}`)
    const gpuTime = benchmarkGPU(
      canvas,
      rows,
      cols,
      ruleset,
      config.warmupSteps,
      config.stepsPerTest,
    )

    // Small delay to prevent blocking UI
    await new Promise((resolve) => setTimeout(resolve, 10))

    // Convert milliseconds to steps per second
    const cpuSPS = (config.stepsPerTest / cpuTime) * 1000
    const gpuSPS = (config.stepsPerTest / gpuTime) * 1000

    // Determine winner and speedup (higher SPS is better)
    const winner = cpuSPS > gpuSPS ? 'cpu' : 'gpu'
    const speedup = winner === 'gpu' ? gpuSPS / cpuSPS : cpuSPS / gpuSPS

    results.push({
      gridSize: name,
      cells,
      cpuSPS,
      gpuSPS,
      winner,
      speedup,
    })
  }

  return results
}

/**
 * Create and show benchmark modal
 */
export function setupBenchmarkModal(orbitLookup: Uint8Array): {
  show: () => void
  cleanup: () => void
} {
  // Create modal overlay
  const overlay = document.createElement('div')
  overlay.className =
    'fixed inset-0 bg-black/80 flex justify-center items-center z-[10000]'
  overlay.style.display = 'none' // Use inline style for dynamic show/hide

  // Create modal content
  const modal = document.createElement('div')
  modal.className =
    'bg-white dark:bg-gray-800 rounded-lg p-6 max-w-[800px] max-h-[80vh] overflow-y-auto shadow-2xl'

  // Modal header
  const header = document.createElement('div')
  header.className = 'flex justify-between items-center mb-4'

  const title = document.createElement('h2')
  title.textContent = 'GPU vs CPU Benchmark'
  title.className = 'm-0 text-2xl text-gray-900 dark:text-gray-100'

  const closeBtn = document.createElement('button')
  closeBtn.textContent = '×'
  closeBtn.className =
    'border-none bg-transparent text-4xl cursor-pointer p-0 w-8 h-8 leading-8 text-gray-700 dark:text-gray-300 hover:text-gray-900 dark:hover:text-gray-100'

  // Will set this later after runBenchmark is defined
  let stopBenchmarks: (() => void) | null = null
  closeBtn.onclick = () => {
    stopBenchmarks?.()
    overlay.style.display = 'none'
  }

  header.appendChild(title)
  header.appendChild(closeBtn)

  // Content area
  const content = document.createElement('div')
  content.className = 'benchmark-content'

  // Button container
  const buttonContainer = document.createElement('div')
  buttonContainer.className = 'flex gap-3 mb-4 items-center'

  // Clear data button
  const clearBtn = document.createElement('button')
  clearBtn.textContent = 'Clear Data'
  clearBtn.className =
    'bg-orange-600 hover:bg-orange-700 text-white border-none px-6 py-3 text-base rounded cursor-pointer'

  // Info text
  const infoText = document.createElement('div')
  infoText.className = 'text-sm text-gray-600 dark:text-gray-400'
  infoText.textContent =
    'Benchmarks run continuously while modal is open. Data saved to localStorage.'

  buttonContainer.appendChild(clearBtn)
  buttonContainer.appendChild(infoText)

  // Progress area
  const progressArea = document.createElement('div')
  progressArea.className = 'mb-4'

  const progressBar = document.createElement('div')
  progressBar.className =
    'w-full h-6 bg-gray-200 dark:bg-gray-700 rounded overflow-hidden mb-2'
  progressBar.style.display = 'none' // Use inline style for dynamic show/hide

  const progressFill = document.createElement('div')
  progressFill.className = 'h-full bg-green-600 transition-all duration-300'
  progressFill.style.width = '0%'
  progressBar.appendChild(progressFill)

  const progressText = document.createElement('div')
  progressText.className = 'text-sm text-gray-600 dark:text-gray-400'

  progressArea.appendChild(progressBar)
  progressArea.appendChild(progressText)

  // Chart area - always visible
  const chartContainer = document.createElement('div')
  chartContainer.className = 'mb-6 border-4 border-blue-500 p-4 rounded'
  const chartCanvas = document.createElement('canvas')
  chartCanvas.id = 'benchmark-chart'
  chartCanvas.className = 'max-h-[400px]'
  chartContainer.appendChild(chartCanvas)

  // Results area
  const resultsArea = document.createElement('div')
  resultsArea.className = 'benchmark-results'

  content.appendChild(buttonContainer)
  content.appendChild(progressArea)
  content.appendChild(chartContainer)
  content.appendChild(resultsArea)

  modal.appendChild(header)
  modal.appendChild(content)
  overlay.appendChild(modal)
  document.body.appendChild(overlay)

  // Click outside to close
  overlay.onclick = (e) => {
    if (e.target === overlay) {
      stopBenchmarks?.()
      overlay.style.display = 'none'
    }
  }

  // localStorage key for persistent results
  const STORAGE_KEY = 'rulehunt-benchmark-results'

  // Load accumulated results from localStorage
  function loadFromStorage(): {
    results: Map<string, AccumulatedBenchmarkResult>
    roundCount: number
  } {
    try {
      const stored = localStorage.getItem(STORAGE_KEY)
      if (stored) {
        const data = JSON.parse(stored)
        const resultsMap = new Map<string, AccumulatedBenchmarkResult>()
        for (const [key, value] of Object.entries(data.results)) {
          resultsMap.set(key, value as AccumulatedBenchmarkResult)
        }
        return {
          results: resultsMap,
          roundCount: data.roundCount || 0,
        }
      }
    } catch (error) {
      console.error(
        'Failed to load benchmark results from localStorage:',
        error,
      )
    }
    return { results: new Map(), roundCount: 0 }
  }

  // Save accumulated results to localStorage
  function saveToStorage(
    results: Map<string, AccumulatedBenchmarkResult>,
    roundCount: number,
  ) {
    try {
      const data = {
        results: Object.fromEntries(results),
        roundCount,
      }
      localStorage.setItem(STORAGE_KEY, JSON.stringify(data))
    } catch (error) {
      console.error('Failed to save benchmark results to localStorage:', error)
    }
  }

  // Clear stored results
  function clearStorage() {
    try {
      localStorage.removeItem(STORAGE_KEY)
    } catch (error) {
      console.error(
        'Failed to clear benchmark results from localStorage:',
        error,
      )
    }
  }

  // State for continuous benchmarking
  let shouldStop = false
  const { results: storedResults, roundCount: storedRoundCount } =
    loadFromStorage()
  const accumulatedResults: Map<string, AccumulatedBenchmarkResult> =
    storedResults
  let roundCount = storedRoundCount
  let performanceChart: Chart | null = null

  // Initialize empty chart immediately
  const ctx = chartCanvas.getContext('2d')
  if (ctx) {
    const isDarkMode = document.documentElement.classList.contains('dark')
    const textColor = isDarkMode ? '#e5e7eb' : '#374151'
    const gridColor = isDarkMode ? '#4b5563' : '#d1d5db'

    performanceChart = new Chart(ctx, {
      type: 'line',
      data: {
        labels: [],
        datasets: [
          {
            label: 'CPU (SPS)',
            data: [],
            borderColor: '#2196F3',
            backgroundColor: 'rgba(33, 150, 243, 0.1)',
            tension: 0.1,
            showLine: true,
            pointRadius: 4,
          },
          {
            label: 'GPU (SPS)',
            data: [],
            borderColor: '#4CAF50',
            backgroundColor: 'rgba(76, 175, 80, 0.1)',
            tension: 0.1,
            showLine: true,
            pointRadius: 4,
          },
        ],
      },
      options: {
        responsive: true,
        maintainAspectRatio: true,
        plugins: {
          title: {
            display: true,
            text: 'CPU vs GPU Performance Scaling',
            color: textColor,
          },
          tooltip: {
            mode: 'index',
            intersect: false,
          },
          legend: {
            display: true,
            position: 'top',
            labels: {
              color: textColor,
            },
          },
        },
        scales: {
          x: {
            type: 'linear',
            display: true,
            title: {
              display: true,
              text: 'Grid Area (cells)',
              color: textColor,
            },
            ticks: {
              color: textColor,
            },
            grid: {
              color: gridColor,
            },
          },
          y: {
            display: true,
            title: {
              display: true,
              text: 'Steps per Second',
              color: textColor,
            },
            ticks: {
              color: textColor,
            },
            grid: {
              color: gridColor,
            },
            beginAtZero: true,
          },
        },
      },
    })
  }

  // Helper to render results table
  function renderResults(results: BenchmarkResult[], roundNumber: number) {
    resultsArea.innerHTML = ''

    // Round info
    const roundInfo = document.createElement('div')
    roundInfo.className = 'mb-3 text-sm text-gray-600 dark:text-gray-400'
    roundInfo.textContent = `Round ${roundNumber} complete`
    resultsArea.appendChild(roundInfo)

    const table = document.createElement('table')
    table.className = 'w-full border-collapse mt-2'

    table.innerHTML = `
			<thead>
				<tr class="border-b-2 border-gray-300 dark:border-gray-600">
					<th class="p-2 text-left text-gray-900 dark:text-gray-100">Grid Size</th>
					<th class="p-2 text-right text-gray-900 dark:text-gray-100">Cells</th>
					<th class="p-2 text-right text-gray-900 dark:text-gray-100">CPU (SPS)</th>
					<th class="p-2 text-right text-gray-900 dark:text-gray-100">GPU (SPS)</th>
					<th class="p-2 text-center text-gray-900 dark:text-gray-100">Winner</th>
					<th class="p-2 text-right text-gray-900 dark:text-gray-100">Speedup</th>
					<th class="p-2 text-right text-gray-900 dark:text-gray-100">Samples</th>
				</tr>
			</thead>
			<tbody>
				${results
          .map((r) => {
            const accResult = accumulatedResults.get(r.gridSize) as
              | AccumulatedBenchmarkResult
              | undefined
            const sampleCell = accResult
              ? `<td class="p-2 text-right text-gray-700 dark:text-gray-300">${accResult.sampleCount}</td>`
              : '<td class="p-2 text-right text-gray-700 dark:text-gray-300">-</td>'

            const cpuWinnerClass =
              r.winner === 'cpu'
                ? 'font-bold text-green-600 dark:text-green-500'
                : 'text-gray-700 dark:text-gray-300'
            const gpuWinnerClass =
              r.winner === 'gpu'
                ? 'font-bold text-green-600 dark:text-green-500'
                : 'text-gray-700 dark:text-gray-300'

            return `
							<tr class="border-b border-gray-200 dark:border-gray-700">
								<td class="p-2 text-gray-700 dark:text-gray-300">${r.gridSize}</td>
								<td class="p-2 text-right text-gray-700 dark:text-gray-300">${r.cells.toLocaleString()}</td>
								<td class="p-2 text-right ${cpuWinnerClass}">${r.cpuSPS.toFixed(0)}</td>
								<td class="p-2 text-right ${gpuWinnerClass}">${r.gpuSPS.toFixed(0)}</td>
								<td class="p-2 text-center uppercase font-bold text-gray-900 dark:text-gray-100">${r.winner}</td>
								<td class="p-2 text-right text-gray-700 dark:text-gray-300">${r.speedup.toFixed(2)}x</td>
								${sampleCell}
							</tr>
						`
          })
          .join('')}
			</tbody>
		`

    resultsArea.appendChild(table)

    // Create or update performance chart
    const sortedResults = [...results].sort((a, b) => a.cells - b.cells)

    if (performanceChart) {
      // Update existing chart
      performanceChart.data.labels = sortedResults.map((r) => r.cells)
      performanceChart.data.datasets[0].data = sortedResults.map(
        (r) => r.cpuSPS,
      )
      performanceChart.data.datasets[1].data = sortedResults.map(
        (r) => r.gpuSPS,
      )
      performanceChart.update()
    } else {
      // Create new chart
      const ctx = chartCanvas.getContext('2d')
      if (ctx) {
        // Detect dark mode for chart styling
        const isDarkMode = document.documentElement.classList.contains('dark')
        const textColor = isDarkMode ? '#e5e7eb' : '#374151'
        const gridColor = isDarkMode ? '#4b5563' : '#d1d5db'

        const config: ChartConfiguration = {
          type: 'line',
          data: {
            labels: sortedResults.map((r) => r.cells),
            datasets: [
              {
                label: 'CPU (SPS)',
                data: sortedResults.map((r) => r.cpuSPS),
                borderColor: '#2196F3',
                backgroundColor: 'rgba(33, 150, 243, 0.1)',
                tension: 0.1,
                showLine: true,
                pointRadius: 4,
              },
              {
                label: 'GPU (SPS)',
                data: sortedResults.map((r) => r.gpuSPS),
                borderColor: '#4CAF50',
                backgroundColor: 'rgba(76, 175, 80, 0.1)',
                tension: 0.1,
                showLine: true,
                pointRadius: 4,
              },
            ],
          },
          options: {
            responsive: true,
            maintainAspectRatio: true,
            plugins: {
              title: {
                display: true,
                text: 'CPU vs GPU Performance Scaling',
                color: textColor,
              },
              tooltip: {
                mode: 'index',
                intersect: false,
              },
              legend: {
                display: true,
                position: 'top',
                labels: {
                  color: textColor,
                },
              },
            },
            scales: {
              x: {
                type: 'linear',
                display: true,
                title: {
                  display: true,
<<<<<<< HEAD
                  text: 'Grid Size',
=======
                  text: 'Grid Area (cells)',
>>>>>>> 647f9ea1
                  color: textColor,
                },
                ticks: {
                  color: textColor,
                },
                grid: {
                  color: gridColor,
                },
              },
              y: {
                display: true,
                title: {
                  display: true,
<<<<<<< HEAD
                  text: 'Time (ms) for 50 steps',
=======
                  text: 'Steps per Second',
>>>>>>> 647f9ea1
                  color: textColor,
                },
                ticks: {
                  color: textColor,
                },
                grid: {
                  color: gridColor,
                },
                beginAtZero: true,
              },
            },
          },
        }
        performanceChart = new Chart(ctx, config)
      }
    }

    // Find crossover point
    const crossoverIndex = results.findIndex((r) => r.winner === 'gpu')
    if (crossoverIndex > 0) {
      const crossoverInfo = document.createElement('div')
      crossoverInfo.className =
        'mt-4 p-3 bg-blue-50 dark:bg-blue-900/30 border-l-4 border-blue-500 rounded text-gray-900 dark:text-gray-100'
      crossoverInfo.innerHTML = `
				<strong>Crossover Point:</strong> GPU becomes faster at approximately
				<strong>${results[crossoverIndex].gridSize}</strong>
				(${results[crossoverIndex].cells.toLocaleString()} cells)
			`
      resultsArea.appendChild(crossoverInfo)
    } else if (results[results.length - 1].winner === 'cpu') {
      const noGpuInfo = document.createElement('div')
      noGpuInfo.className =
        'mt-4 p-3 bg-yellow-50 dark:bg-yellow-900/30 border-l-4 border-yellow-500 rounded text-gray-900 dark:text-gray-100'
      noGpuInfo.innerHTML = `
				<strong>Note:</strong> CPU outperformed GPU across all tested grid sizes on your hardware.
				GPU acceleration may provide benefits at larger grid sizes (>800x800).
			`
      resultsArea.appendChild(noGpuInfo)
    }
  }

  // Main benchmark runner - runs continuously until stopped
  async function runBenchmark() {
    shouldStop = false
    progressBar.style.display = 'block'

    try {
      do {
        roundCount++
        progressText.textContent = `Starting round ${roundCount}...`

        const roundResults = await runBenchmarkSuite(
          orbitLookup,
          DEFAULT_CONFIG,
          (current, total, testName) => {
            const percent = (current / total) * 100
            progressFill.style.width = `${percent}%`
            progressText.textContent = `Round ${roundCount}: ${testName} (${current}/${total})`
          },
        )

        // Accumulate results
        for (const result of roundResults) {
          const existing = accumulatedResults.get(result.gridSize)
          if (existing) {
            // Add new SPS samples to existing arrays
            existing.cpuSamples.push(result.cpuSPS)
            existing.gpuSamples.push(result.gpuSPS)
            existing.sampleCount = existing.cpuSamples.length

            // Recalculate averages
            const cpuAvg =
              existing.cpuSamples.reduce((a, b) => a + b, 0) /
              existing.cpuSamples.length
            const gpuAvg =
              existing.gpuSamples.reduce((a, b) => a + b, 0) /
              existing.gpuSamples.length
            existing.cpuSPS = cpuAvg
            existing.gpuSPS = gpuAvg
            existing.winner = cpuAvg > gpuAvg ? 'cpu' : 'gpu' // Higher SPS is better
            existing.speedup =
              existing.winner === 'gpu' ? gpuAvg / cpuAvg : cpuAvg / gpuAvg
          } else {
            // First time seeing this grid size
            accumulatedResults.set(result.gridSize, {
              ...result,
              cpuSamples: [result.cpuSPS],
              gpuSamples: [result.gpuSPS],
              sampleCount: 1,
            })
          }
        }

        // Save to localStorage after each round
        saveToStorage(accumulatedResults, roundCount)

        // Render accumulated results
        const displayResults = Array.from(accumulatedResults.values()).sort(
          (a, b) => a.cells - b.cells,
        )
        renderResults(displayResults, roundCount)

        progressText.textContent = `Round ${roundCount} complete!`

        // Small delay before next round
        if (!shouldStop) {
          await new Promise((resolve) => setTimeout(resolve, 1000))
        }
      } while (!shouldStop)
    } catch (error) {
      resultsArea.innerHTML = `
				<div class="text-red-700 dark:text-red-400 p-3 bg-red-50 dark:bg-red-900/30 rounded">
					<strong>Error:</strong> ${error instanceof Error ? error.message : 'Unknown error occurred'}
				</div>
			`
    }
  }

  // Stop benchmarks function
  stopBenchmarks = () => {
    shouldStop = true
  }

  // Clear data button handler
  clearBtn.onclick = () => {
    if (confirm('Clear all benchmark data? This cannot be undone.')) {
      accumulatedResults.clear()
      roundCount = 0
      clearStorage()
      resultsArea.innerHTML = ''

      // Reset chart to empty state instead of hiding it
      if (performanceChart) {
        performanceChart.data.labels = []
        performanceChart.data.datasets[0].data = []
        performanceChart.data.datasets[1].data = []
        performanceChart.update()
      }

      progressText.textContent = 'Data cleared. Reopen modal to start fresh.'
      shouldStop = true
    }
  }

  return {
    show: () => {
      overlay.style.display = 'flex'

      // Render existing data if available
      if (accumulatedResults.size > 0) {
        const displayResults = Array.from(accumulatedResults.values()).sort(
          (a, b) => a.cells - b.cells,
        )
        renderResults(displayResults, roundCount)
      }

      // Auto-start benchmarks
      runBenchmark()
    },
    cleanup: () => {
      shouldStop = true
      overlay.remove()
    },
  }
}<|MERGE_RESOLUTION|>--- conflicted
+++ resolved
@@ -616,11 +616,7 @@
                 display: true,
                 title: {
                   display: true,
-<<<<<<< HEAD
-                  text: 'Grid Size',
-=======
                   text: 'Grid Area (cells)',
->>>>>>> 647f9ea1
                   color: textColor,
                 },
                 ticks: {
@@ -634,11 +630,7 @@
                 display: true,
                 title: {
                   display: true,
-<<<<<<< HEAD
-                  text: 'Time (ms) for 50 steps',
-=======
                   text: 'Steps per Second',
->>>>>>> 647f9ea1
                   color: textColor,
                 },
                 ticks: {
