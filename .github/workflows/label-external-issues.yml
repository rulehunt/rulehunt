--- conflicted
+++ resolved
@@ -61,9 +61,5 @@
 
 **Note**: External issues require manual triage before being assigned. We appreciate your patience while we review your submission.
 
-<<<<<<< HEAD
-For questions or discussions, please use [GitHub Discussions](https://github.com/{{REPO_OWNER}}/{{REPO_NAME}}/discussions).`
-=======
 For questions or discussions, please use [GitHub Discussions](https://github.com/rulehunt/rulehunt/discussions).`
->>>>>>> 2e9561af
             });